--- conflicted
+++ resolved
@@ -19,17 +19,6 @@
 - are we expected to train both models (autoencoder-decoder and MNISTModel) from the start up? if so: optimizer specifications for the MNISTModel are not mentioned in the paper `Possible when changing datasets, not necessary for MNIST`
 
 # Questions 14/01
-<<<<<<< HEAD
-- Should we als report differences in implementation and paper (e.g. 60.000 training examples vs. 55.000 training examples), or only if the results are then different (or not at all)?
-- Setting the random seed?
-- Using ground truth or prediction to compare changing classes (Section 4.4)
-- What is this 10000 doing in the max_nontarget_lab_score?
-- Loss after training step?
-- Structure report?
-
-# Questions 17/01
- - Skribbl.io?
-=======
 - Should we als report differences in implementation and paper (e.g. 60.000 training examples vs. 55.000 training examples), or only if the results are then different (or not at all)? `Use what they used, unless it really makes a difference (maybe report both then)`
 - Setting the random seed? `Report anything on multiple random runs`
 - Using ground truth or prediction to compare changing classes (Section 4.4) `Switch w.r.t. classifier, easy to check metric`
@@ -37,4 +26,6 @@
 - Loss after training step? `Could be just wrong for the first grad`
 - Structure report? `Explain the algorithm and implementation (+changes), setup, most interseting is discussion + broad interpretation noreal broad implementation this is nice and works okayish bt not usable because continous image f.e. target other scientists write optimization formulas`
 - Kappa maximum (eq 4/2) `thing in the appendix is just wrong, in the end it doesnt matter, report if it converges to kappa or zero`
->>>>>>> 02b12b4e
+
+# Questions 17/01
+ - Skribbl.io?