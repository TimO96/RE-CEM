## main.py -- sample code to test attack procedure
##
## Copyright (C) 2018, IBM Corp
##                     Chun-Chen Tu <timtu@umich.edu>
##                     PaiShun Ting <paishun@umich.edu>
##                     Pin-Yu Chen <Pin-Yu.Chen@ibm.com>
##
## Licensed under the Apache License, Version 2.0 (the "License");
## you may not use this file except in compliance with the License.
## You may obtain a copy of the License at
##
##     http://www.apache.org/licenses/LICENSE-2.0
##
## Unless required by applicable law or agreed to in writing, software
## distributed under the License is distributed on an "AS IS" BASIS,
## WITHOUT WARRANTIES OR CONDITIONS OF ANY KIND, either express or implied.
## See the License for the specific language governing permissions and
## limitations under the License.

## (C) 2020 Changes by UvA FACT AI group [Pytorch conversion]

import os
import sys
import random
import time
from setup_mnist import MNIST, MNISTModel
import torch
from torch import cuda, manual_seed
from torch.backends import cudnn
import utils as util
from CEM import CEM

def main(image_id, arg_max_iter=1000, c_steps=9, init_const=10.0, mode="PN",
<<<<<<< HEAD
         kappa=10, beta=1e-1, gamma=0, dir='results', seed=None,
=======
         kappa=10, beta=1e-1, gamma=100, dir='results', seed=None,
>>>>>>> 3e8dbf20
         nn='models/MNIST_MNISTModel.pt', ae='models/MNIST_AE.pt'):
    dvc = 'cuda:0' if cuda.is_available() else 'cpu'

    if seed is not None:
        random.seed(seed)
        manual_seed(seed)
        if cuda.is_available():
            cudnn.deterministic = True
            cudnn.benchmark = False

    #Load autoencoder and MNIST dataset.
    # AE_model = util.load_AE("mnist_AE_weights").to(dvc)
    AE_model = util.AE(torch.load(ae)).to(dvc)
    data, model =  MNIST(dvc), MNISTModel(torch.load(nn)).to(dvc)

    # Get model prediction for image_id.
    image = data.test_data[image_id]
    orig_prob, orig_class, orig_prob_str = util.model_prediction(model, image)
    target_label = orig_class

    orig_img, target = util.generate_data(data, image_id, target_label)
    print("Image:{}, infer label:{}".format(image_id, target_label))

    # Create adversarial image from original image.
    attack = CEM(model, mode, AE_model, learning_rate_init=1e-2,
                 c_init=init_const, c_steps=c_steps, max_iterations=arg_max_iter,
                 kappa=kappa, beta=beta, gamma=gamma)
    adv_img = attack.attack(orig_img, target)

    # Calculate probability classes for adversarial and delta image.
    adv_prob, adv_class, adv_prob_str = util.model_prediction(model, adv_img)
    delta_prob, delta_class, delta_prob_str = util.model_prediction(model, orig_img-adv_img)

    # Print some info.
    INFO = f"\n\
  [INFO]\n\
  id:          {image_id}                     \n\
  kappa:       {kappa}                        \n\
  Original:    {orig_class} {orig_prob_str}   \n\
  Delta:       {delta_class} {delta_prob_str} \n\
  Adversarial: {adv_class} {adv_prob_str}     \n"
    print(INFO)

    #Save image to Results
    suffix = f"id{image_id}_Orig{orig_class}_Adv{adv_class}_Delta{delta_class}"
    save_dir = f"{dir}/{mode}_ID{image_id}_Gamma_{gamma}_Kappa_{kappa}"
    os.system(f"mkdir -p {save_dir}")

    delta = torch.abs(orig_img-adv_img)-0.5
    util.save_img(orig_img, f"{save_dir}/Orig_{orig_class}")
    util.save_img(delta, f"{save_dir}/Delta_{suffix}", mode)
    util.save_img(orig_img, f"{save_dir}/Adv_{suffix}", mode, mode_img=delta)

    sys.stdout.flush()

<<<<<<< HEAD
main(image_id=2952, mode="PN")
=======
main(image_id=2945, mode="PP")
>>>>>>> 3e8dbf20
<|MERGE_RESOLUTION|>--- conflicted
+++ resolved
@@ -31,11 +31,7 @@
 from CEM import CEM
 
 def main(image_id, arg_max_iter=1000, c_steps=9, init_const=10.0, mode="PN",
-<<<<<<< HEAD
-         kappa=10, beta=1e-1, gamma=0, dir='results', seed=None,
-=======
          kappa=10, beta=1e-1, gamma=100, dir='results', seed=None,
->>>>>>> 3e8dbf20
          nn='models/MNIST_MNISTModel.pt', ae='models/MNIST_AE.pt'):
     dvc = 'cuda:0' if cuda.is_available() else 'cpu'
 
@@ -91,8 +87,4 @@
 
     sys.stdout.flush()
 
-<<<<<<< HEAD
-main(image_id=2952, mode="PN")
-=======
-main(image_id=2945, mode="PP")
->>>>>>> 3e8dbf20
+main(image_id=2952, mode="PN")